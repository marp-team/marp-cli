--- conflicted
+++ resolved
@@ -93,27 +93,19 @@
           type: 'boolean',
         },
         pdf: {
-<<<<<<< HEAD
-          conflicts: ['image', 'pptx'],
-=======
-          conflicts: ['image', 'images'],
->>>>>>> a4109759
+          conflicts: ['image', 'images', 'pptx'],
           describe: 'Convert slide deck into PDF',
           group: OptionGroup.Converter,
           type: 'boolean',
         },
         pptx: {
-          conflicts: ['pdf', 'image'],
+          conflicts: ['pdf', 'image', 'images'],
           describe: 'Convert slide deck into PowerPoint document',
           group: OptionGroup.Converter,
           type: 'boolean',
         },
         image: {
-<<<<<<< HEAD
-          conflicts: ['pdf', 'pptx'],
-          describe: 'Convert slide into image file (first slide only)',
-=======
-          conflicts: ['pdf', 'images'],
+          conflicts: ['pdf', 'images', 'pptx'],
           describe: 'Convert the first slide page into an image file',
           group: OptionGroup.Converter,
           choices: ['png', 'jpeg'],
@@ -121,9 +113,8 @@
           type: 'string',
         },
         images: {
-          conflicts: ['pdf', 'image'],
+          conflicts: ['pdf', 'image', 'pptx'],
           describe: 'Convert slide deck into multiple image files',
->>>>>>> a4109759
           group: OptionGroup.Converter,
           choices: ['png', 'jpeg'],
           coerce: (type: string) => (type === 'jpg' ? 'jpeg' : type),
