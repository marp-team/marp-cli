import { version as coreVersion } from '@marp-team/marp-core/package.json'
import osLocale from 'os-locale'
import { Argv } from 'yargs'
import yargs from 'yargs/yargs'
import * as cli from './cli'
import loadConfig from './config'
import { Converter, ConvertType } from './converter'
import { CLIError, error } from './error'
import { File, FileType } from './file'
import templates from './templates'
import { name, version } from '../package.json'

enum OptionGroup {
  Basic = 'Basic Options:',
  Converter = 'Converter Options:',
  Marp = 'Marp / Marpit Options:',
}

const usage = `
Usage:
  marp [options] <files...>
`.trim()

export default async function(argv: string[] = []): Promise<number> {
  try {
    const base: Argv = yargs(argv)
    const program = base
      .usage(usage)
      .help(false)
      .version(
        'version',
        'Show package versions',
        `${name} v${version} (/w @marp-team/marp-core v${coreVersion})`
      )
      .alias('version', 'v')
      .group('version', OptionGroup.Basic)
      .options({
        help: {
          alias: 'h',
          describe: 'Show help',
          group: OptionGroup.Basic,
          type: 'boolean',
        },
        config: {
          alias: 'c',
          describe: 'Path to configuration file',
          group: OptionGroup.Basic,
          type: 'string',
        },
        output: {
          alias: 'o',
          describe: 'Output file name',
          group: OptionGroup.Basic,
          type: 'string',
        },
        pdf: {
          describe: 'Convert slide deck into PDF',
          group: OptionGroup.Converter,
          type: 'boolean',
        },
        template: {
          describe: 'Template name',
          group: OptionGroup.Converter,
          choices: Object.keys(templates),
          type: 'string',
        },
        'allow-local-files': {
          default: false,
          describe:
            'Allow to access local files from Markdown while converting PDF (INSECURE)',
          group: OptionGroup.Converter,
          type: 'boolean',
        },
        html: {
          describe: 'Enable or disable HTML tag',
          group: OptionGroup.Marp,
          type: 'boolean',
        },
        theme: {
          describe: 'Override theme',
          group: OptionGroup.Marp,
          type: 'string',
        },
      })

    const args = program.argv

    if (args.help) {
      program.showHelp()
      return 0
    }

    // Load configuration file
    const confInstance = await loadConfig(args.config)
    const conf = confInstance.config

    const output: string = args.output || conf.output

    // Initialize converter
    const converter = new Converter({
<<<<<<< HEAD
      output,
      engine: conf.engine,
      html: args.html !== undefined ? args.html : conf.html,
      lang: conf.lang || (await osLocale()).replace(/[_@]/g, '-'),
      options: conf.options || {},
      readyScript: await confInstance.loadBrowserScript(),
      template: args.template || conf.template || 'bespoke',
      theme: args.theme || conf.theme,
=======
      allowLocalFiles: args.allowLocalFiles,
      engine: Marp,
      html: args.html,
      lang: (await osLocale()).replace(/[_@]/g, '-'),
      options: {},
      output: args.output,
      readyScript: await MarpReadyScript.bundled(),
      template: args.template,
      theme: args.theme,
>>>>>>> 37111515
      type:
        args.pdf || conf.pdf || `${output}`.toLowerCase().endsWith('.pdf')
          ? ConvertType.pdf
          : ConvertType.html,
    })

    // Find target markdown files
    const files = <File[]>(
      [await File.stdin(), ...(await File.find(...args._))].filter(f => f)
    )
    const { length } = files

    if (length === 0) {
      if (args._.length > 0)
        cli.warn('Not found processable Markdown file(s).\n')

      program.showHelp()
      return args._.length > 0 ? 1 : 0
    }

    cli.info(`Converting ${length} markdown${length > 1 ? 's' : ''}...`)

    // Convert markdown into HTML
    try {
      await converter.convertFiles(files, ret => {
        const { file, newFile } = ret
        const output = (f: File, io: string) =>
          f.type === FileType.StandardIO ? `<${io}>` : f.relativePath()

        cli.info(`${output(file, 'stdin')} => ${output(newFile, 'stdout')}`)
      })
    } catch (e) {
      error(`Failed converting Markdown. (${e.message})`, e.errorCode)
    }

    return 0
  } catch (e) {
    if (!(e instanceof CLIError)) throw e

    cli.error(e.message)
    return e.errorCode
  }
}<|MERGE_RESOLUTION|>--- conflicted
+++ resolved
@@ -65,7 +65,6 @@
           type: 'string',
         },
         'allow-local-files': {
-          default: false,
           describe:
             'Allow to access local files from Markdown while converting PDF (INSECURE)',
           group: OptionGroup.Converter,
@@ -98,8 +97,11 @@
 
     // Initialize converter
     const converter = new Converter({
-<<<<<<< HEAD
       output,
+      allowLocalFiles:
+        args.allowLocalFiles !== undefined
+          ? args.allowLocalFiles
+          : conf.allowLocalFiles,
       engine: conf.engine,
       html: args.html !== undefined ? args.html : conf.html,
       lang: conf.lang || (await osLocale()).replace(/[_@]/g, '-'),
@@ -107,17 +109,6 @@
       readyScript: await confInstance.loadBrowserScript(),
       template: args.template || conf.template || 'bespoke',
       theme: args.theme || conf.theme,
-=======
-      allowLocalFiles: args.allowLocalFiles,
-      engine: Marp,
-      html: args.html,
-      lang: (await osLocale()).replace(/[_@]/g, '-'),
-      options: {},
-      output: args.output,
-      readyScript: await MarpReadyScript.bundled(),
-      template: args.template,
-      theme: args.theme,
->>>>>>> 37111515
       type:
         args.pdf || conf.pdf || `${output}`.toLowerCase().endsWith('.pdf')
           ? ConvertType.pdf
