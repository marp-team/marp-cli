import fs from 'fs'
import getStdin from 'get-stdin'
import globby from 'globby'
import mkdirp from 'mkdirp'
import path from 'path'
import { tmpName } from 'tmp'

const markdownExtensions = ['*.md', '*.mdown', '*.markdown', '*.markdn']

export enum FileType {
  File,
  StandardIO,
}

export class File {
  buffer?: Buffer
  type: FileType = FileType.File
  readonly path: string

  constructor(filepath: string) {
    this.path = filepath
  }

  get absolutePath() {
    return path.resolve(this.path)
  }

  convert(output: string | undefined, extension: string): File {
    if (output === undefined)
      return File.initialize(
        this.convertExtension(extension),
        f => (f.type = this.type)
      )

    if (output === '-')
      return File.initialize('-', f => (f.type = FileType.StandardIO))

    return File.initialize(output)
  }

  get directory() {
    return path.dirname(this.absolutePath)
  }

  async load() {
    this.buffer =
      this.buffer ||
      (await new Promise<Buffer>((resolve, reject) =>
        fs.readFile(this.path, (e, buf) => (e ? reject(e) : resolve(buf)))
      ))

    return this.buffer
  }

  relativePath(from: string = process.cwd()) {
    return path.relative(from, this.absolutePath)
  }

  async save() {
    switch (this.type) {
      case FileType.File:
<<<<<<< HEAD
        await new Promise<void>((resolve, reject) =>
          mkdirp(this.directory, e => (e ? reject(e) : resolve()))
        )
        await new Promise<void>((resolve, reject) =>
          fs.writeFile(this.path, this.buffer, e => (e ? reject(e) : resolve()))
        )
=======
        await this.saveToFile()
>>>>>>> 37111515
        break
      case FileType.StandardIO:
        process.stdout.write(this.buffer!)
    }
  }

  async saveTmpFile(ext?: string): Promise<File.TmpFileInterface> {
    const path: string = await new Promise<string>((resolve, reject) => {
      tmpName({ postfix: ext }, (e, path) => (e ? reject(e) : resolve(path)))
    })

    await this.saveToFile(path)

    return {
      path,
      cleanup: async () => {
        try {
          await this.cleanup(path)
        } catch (e) {}
      },
    }
  }

  private async cleanup(path: string) {
    return new Promise<void>((resolve, reject) =>
      fs.unlink(path, e => (e ? reject(e) : resolve()))
    )
  }

  private convertExtension(extension: string): string {
    return path.join(
      path.dirname(this.path),
      `${path.basename(this.path, path.extname(this.path))}.${extension}`
    )
  }

  private async saveToFile(path: string = this.path) {
    return new Promise<void>((resolve, reject) =>
      fs.writeFile(path, this.buffer, e => (e ? reject(e) : resolve()))
    )
  }

  private static stdinBuffer?: Buffer

  static async find(...pathes: string[]): Promise<File[]> {
    return (await globby(pathes, {
      absolute: true,
      expandDirectories: { files: markdownExtensions },
    })).map(path => new File(path))
  }

  static async stdin(): Promise<File | undefined> {
    this.stdinBuffer = this.stdinBuffer || (await getStdin.buffer())
    if (this.stdinBuffer.length === 0) return undefined

    return this.initialize('-', f => {
      f.buffer = this.stdinBuffer
      f.type = FileType.StandardIO
    })
  }

  private static initialize(
    filepath: string,
    tap: (instance: File) => void = () => {}
  ) {
    const instance = new this(filepath)
    tap(instance)
    return instance
  }
}

export namespace File {
  export interface TmpFileInterface {
    path: string
    cleanup: () => Promise<void>
  }
}<|MERGE_RESOLUTION|>--- conflicted
+++ resolved
@@ -38,10 +38,6 @@
     return File.initialize(output)
   }
 
-  get directory() {
-    return path.dirname(this.absolutePath)
-  }
-
   async load() {
     this.buffer =
       this.buffer ||
@@ -59,16 +55,7 @@
   async save() {
     switch (this.type) {
       case FileType.File:
-<<<<<<< HEAD
-        await new Promise<void>((resolve, reject) =>
-          mkdirp(this.directory, e => (e ? reject(e) : resolve()))
-        )
-        await new Promise<void>((resolve, reject) =>
-          fs.writeFile(this.path, this.buffer, e => (e ? reject(e) : resolve()))
-        )
-=======
         await this.saveToFile()
->>>>>>> 37111515
         break
       case FileType.StandardIO:
         process.stdout.write(this.buffer!)
@@ -105,9 +92,15 @@
     )
   }
 
-  private async saveToFile(path: string = this.path) {
+  private async saveToFile(savePath: string = this.path) {
+    await new Promise<void>((resolve, reject) =>
+      mkdirp(
+        path.dirname(path.resolve(savePath)),
+        e => (e ? reject(e) : resolve())
+      )
+    )
     return new Promise<void>((resolve, reject) =>
-      fs.writeFile(path, this.buffer, e => (e ? reject(e) : resolve()))
+      fs.writeFile(savePath, this.buffer, e => (e ? reject(e) : resolve()))
     )
   }
 
