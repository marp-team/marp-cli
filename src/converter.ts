--- conflicted
+++ resolved
@@ -340,19 +340,11 @@
       await page.goto(uri, { waitUntil: ['domcontentloaded', 'networkidle0'] })
       await page.emulateMediaType('print')
 
-<<<<<<< HEAD
       const screenshot = async (pageNumber = 1) => {
+        let expectedOffsetY = ((pageNumber || 1) - 1) * tpl.rendered.size.height
         // for Chrome < 89 (TODO: Remove this script evaluation in future)
         await page.evaluate(
           `window.scrollTo(0,${(pageNumber - 1) * tpl.rendered.size.height})`
-=======
-
-      const screenshot = async (pageNumber?: number) => {
-        let expectedOffsetY = ((pageNumber || 1) - 1) * tpl.rendered.size.height
-
-        await page.evaluate(
-          `window.scrollTo(0,${expectedOffsetY})`
->>>>>>> 736c99d2
         )
 
         const clip = {
@@ -368,11 +360,8 @@
             type: 'jpeg',
           })) as Buffer
 
-<<<<<<< HEAD
-        return (await page.screenshot({ clip, type: 'png' })) as Buffer
-=======
         if (opts.duration == null)
-          return await page.screenshot({ type: 'png' })
+          return (await page.screenshot({ clip, type: 'png' })) as Buffer
 
         let timestamp = 0;
         let session;
@@ -425,7 +414,6 @@
 
         let apng = UPNG.encode(apngImgs, w, h, 0, delays);
         return Buffer.from(apng);
->>>>>>> 736c99d2
       }
 
       if (opts.slide == null && opts.pages) {
