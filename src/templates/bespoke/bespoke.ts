import bespoke from 'bespoke'
import bespokeClasses from './classes'
import bespokeFragments from './fragments'
import bespokeFullscreen from './fullscreen'
import bespokeInactive from './inactive'
import bespokeInteractive from './interactive'
import bespokeLoad from './load'
import bespokeNavigation from './navigation'
import bespokeOSC from './osc'
import bespokePresenter from './presenter/'
import bespokeProgress from './progress'
import bespokeState from './state'
import bespokeSync from './sync'
import bespokeTouch from './touch'
<<<<<<< HEAD
import {
  getViewMode,
  popQuery,
  setQuery,
  setViewMode,
  viewModes,
} from './utils'
=======
import { getViewMode, popQuery, setViewMode, ViewMode } from './utils'
>>>>>>> 1ffcdf5a
import bespokeWakeLock from './wake-lock'

const parse = (
  ...patterns: [
    [normalView: boolean, presnterView: boolean, nextView: boolean],
    (...args: unknown[]) => void
  ][]
) => {
<<<<<<< HEAD
  const idx = viewModes.findIndex((v) => getViewMode() === v)
=======
  const idx = [ViewMode.Normal, ViewMode.Presenter, ViewMode.Next].findIndex(
    (v) => getViewMode() === v
  )
>>>>>>> 1ffcdf5a
  if (idx < 0) throw new Error('Invalid view')

  return patterns.map(([pat, plugin]) => pat[idx] && plugin).filter((p) => p)
}

export default function bespokeTemplate(
  target = document.getElementById('p')! // eslint-disable-line @typescript-eslint/no-non-null-assertion
) {
  setViewMode()

  const key = popQuery('sync') || undefined
  const _ = false
  const x = true

  const deck = bespoke.from(
    target,
    parse(
      //   P  N
      [[x, x, _], bespokeSync({ key })],
      [[x, x, x], bespokePresenter(target)],
      [[x, x, _], bespokeInteractive],
      [[x, x, x], bespokeClasses],
      [[x, _, _], bespokeInactive()],
      [[x, x, x], bespokeLoad],
      [[x, x, x], bespokeState({ history: false })],
      [[x, x, _], bespokeNavigation()],
      [[x, x, _], bespokeFullscreen],
      [[x, _, _], bespokeProgress],
      [[x, x, _], bespokeTouch()],
      [[x, _, _], bespokeOSC()],
      [[x, x, x], bespokeFragments],
      [[x, x, _], bespokeWakeLock]
    )
  )

  return deck
}<|MERGE_RESOLUTION|>--- conflicted
+++ resolved
@@ -12,17 +12,7 @@
 import bespokeState from './state'
 import bespokeSync from './sync'
 import bespokeTouch from './touch'
-<<<<<<< HEAD
-import {
-  getViewMode,
-  popQuery,
-  setQuery,
-  setViewMode,
-  viewModes,
-} from './utils'
-=======
-import { getViewMode, popQuery, setViewMode, ViewMode } from './utils'
->>>>>>> 1ffcdf5a
+import { getViewMode, popQuery, setViewMode, viewModes } from './utils'
 import bespokeWakeLock from './wake-lock'
 
 const parse = (
@@ -31,13 +21,7 @@
     (...args: unknown[]) => void
   ][]
 ) => {
-<<<<<<< HEAD
   const idx = viewModes.findIndex((v) => getViewMode() === v)
-=======
-  const idx = [ViewMode.Normal, ViewMode.Presenter, ViewMode.Next].findIndex(
-    (v) => getViewMode() === v
-  )
->>>>>>> 1ffcdf5a
   if (idx < 0) throw new Error('Invalid view')
 
   return patterns.map(([pat, plugin]) => pat[idx] && plugin).filter((p) => p)
