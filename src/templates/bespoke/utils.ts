--- conflicted
+++ resolved
@@ -1,18 +1,9 @@
 export const generateURLfromParams = (
   params: URLSearchParams,
-<<<<<<< HEAD
-  base: Location = location
-) => {
-  let query = params.toString()
-  if (query) query = `?${query}`
-
-  return `${base.protocol}//${base.host}${base.pathname}${query}${base.hash}`
-=======
   { protocol, host, pathname, hash }: Location = location
 ) => {
   const q = params.toString()
   return `${protocol}//${host}${pathname}${q ? '?' : ''}${q}${hash}`
->>>>>>> 9c423f7b
 }
 
 export const readQuery = (name: string) =>
