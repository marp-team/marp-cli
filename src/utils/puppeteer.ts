import os from 'os'
import path from 'path'
import puppeteer from 'puppeteer-core'
import { warn } from '../cli'
import { CLIErrorCode, error } from '../error'
import { isDocker } from '../utils/docker'
import { findChromeInstallation } from './chrome-finder'
import { findEdgeInstallation } from './edge-finder'
import { isWSL, resolveWindowsEnv } from './wsl'

let executablePath: string | undefined | false = false
let wslTmp: string | undefined

const isSnapBrowser = (path: string | undefined) =>
  !!(process.platform === 'linux' && path?.startsWith('/snap/'))

export const generatePuppeteerDataDirPath = async (
  name: string,
  { wslHost }: { wslHost?: boolean } = {}
): Promise<string> => {
  if (isWSL() && wslHost) {
    // In WSL environment, Marp CLI will use Chrome on Windows. Thus, we have to
    // specify Windows path when converting within WSL.
    if (wslTmp === undefined) wslTmp = await resolveWindowsEnv('TMP')
    if (wslTmp !== undefined) return path.win32.resolve(wslTmp, name)
  }
  return path.resolve(os.tmpdir(), name)
}

export const generatePuppeteerLaunchArgs = () => {
  const args = new Set<string>(['--export-tagged-pdf'])

  // Docker environment and WSL environment need to disable sandbox. :(
  if (isDocker() || isWSL()) args.add('--no-sandbox')

  // Workaround for Chrome 73 in docker and unit testing with CircleCI
  // https://github.com/GoogleChrome/puppeteer/issues/3774
  if (isDocker() || process.env.CI)
    args.add('--disable-features=VizDisplayCompositor')

  // Enable DocumentTransition API
  if (!process.env.CI) args.add('--enable-blink-features=DocumentTransition')

  // Resolve Chrome path to execute
  if (executablePath === false) {
<<<<<<< HEAD
    try {
      executablePath = findChromeInstallation()
    } catch (e) {
      if (e instanceof Error) warn(e.message)
=======
    let findChromeError: Error | undefined

    if (process.env.IS_DOCKER) {
      // Use already known path within Marp CLI official Docker image
      executablePath = '/usr/bin/chromium-browser'
    } else {
      try {
        executablePath = findChromeInstallation()
      } catch (e) {
        if (e instanceof Error) findChromeError = e
      }
>>>>>>> 73dc757d
    }

    if (!executablePath) {
      // Find Edge as fallback (Edge has pre-installed to almost Windows)
      executablePath = findEdgeInstallation()

      if (!executablePath) {
        if (findChromeError) warn(findChromeError.message)

        error(
          'You have to install Google Chrome, Chromium, or Microsoft Edge to convert slide deck with current options.',
          CLIErrorCode.NOT_FOUND_CHROMIUM
        )
      }
    }
  }

  return {
    executablePath,
    args: [...args],
    pipe: !(isWSL() || isSnapBrowser(executablePath)),

    // Workaround to avoid force-extensions policy for Chrome enterprise (SET CHROME_ENABLE_EXTENSIONS=1)
    // https://github.com/puppeteer/puppeteer/blob/master/docs/troubleshooting.md#chrome-headless-doesnt-launch-on-windows
    //
    // @see https://github.com/marp-team/marp-cli/issues/231
    ignoreDefaultArgs: process.env.CHROME_ENABLE_EXTENSIONS
      ? ['--disable-extensions']
      : undefined,
  }
}

export const launchPuppeteer = async (
  ...[options]: Parameters<typeof puppeteer['launch']>
) => {
  try {
    return await puppeteer.launch(options)
  } catch (e) {
    if (e instanceof Error) {
      if (
        options?.executablePath &&
        isSnapBrowser(options.executablePath) &&
        /^need to run as root or suid$/im.test(e.message)
      ) {
        error(
          'Marp CLI has detected trying to spawn Chromium browser installed by snap, from the confined environment like another snap app. At least either of Chrome/Chromium or the shell environment must be non snap app.',
          CLIErrorCode.CANNOT_SPAWN_SNAP_CHROMIUM
        )
      }
    }

    throw e
  }
}

export const resetExecutablePath = () => {
  executablePath = false
}<|MERGE_RESOLUTION|>--- conflicted
+++ resolved
@@ -43,24 +43,12 @@
 
   // Resolve Chrome path to execute
   if (executablePath === false) {
-<<<<<<< HEAD
+    let findChromeError: Error | undefined
+
     try {
       executablePath = findChromeInstallation()
     } catch (e) {
-      if (e instanceof Error) warn(e.message)
-=======
-    let findChromeError: Error | undefined
-
-    if (process.env.IS_DOCKER) {
-      // Use already known path within Marp CLI official Docker image
-      executablePath = '/usr/bin/chromium-browser'
-    } else {
-      try {
-        executablePath = findChromeInstallation()
-      } catch (e) {
-        if (e instanceof Error) findChromeError = e
-      }
->>>>>>> 73dc757d
+      if (e instanceof Error) findChromeError = e
     }
 
     if (!executablePath) {
