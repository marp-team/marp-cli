{
  "name": "@marp-team/marp-cli",
  "version": "2.1.4",
  "description": "A CLI interface for Marp and Marpit based converters",
  "license": "MIT",
  "author": {
    "name": "Marp team",
    "url": "https://github.com/marp-team"
  },
  "contributors": [
    {
      "name": "Yuki Hattori",
      "url": "https://github.com/yhatt"
    }
  ],
  "keywords": [
    "marp",
    "markdown",
    "cli",
    "slide",
    "deck",
    "presentation"
  ],
  "repository": {
    "type": "git",
    "url": "https://github.com/marp-team/marp-cli"
  },
  "engines": {
    "node": "^14.13.1 || >=16"
  },
  "main": "lib/index.js",
  "types": "types/src/index.d.ts",
  "files": [
    "marp-cli.js",
    "lib/",
    "types/"
  ],
  "bin": {
    "marp": "marp-cli.js"
  },
  "pkg": {
    "scripts": "lib/**/*.js"
  },
  "browserslist": [
    "> 1% and last 3 versions",
    "Firefox ESR"
  ],
  "scripts": {
    "build": "yarn -s clean && rollup -c",
    "build:standalone": "run-s build standalone",
    "check:audit": "yarn audit",
    "check:format": "yarn -s format -c",
    "check:ts": "tsc --noEmit",
    "clean": "rimraf lib",
    "format": "prettier \"**/*.{css,js,jsx,json,md,scss,ts,tsx,yaml,yml}\"",
    "format:write": "yarn -s format --write",
    "lint:js": "eslint --ext .js,.jsx,.ts,.tsx --report-unused-disable-directives --cache .",
    "lint:css": "stylelint \"src/**/*.{css,scss}\"",
    "prepack": "npm-run-all --parallel check:* lint:* test:coverage --parallel build types",
    "preversion": "run-p check:* lint:* test:coverage",
    "standalone": "rimraf bin && pkg --out-path ./bin .",
    "standalone:pack": "node ./scripts/pack.js",
    "test": "jest",
    "test:coverage": "jest --coverage",
    "types": "rimraf types && tsc --declaration --emitDeclarationOnly --outDir types",
    "version": "curl https://raw.githubusercontent.com/marp-team/actions/v1/lib/scripts/version.js | node && git add -A CHANGELOG.md",
    "watch": "rollup -w -c"
  },
  "devDependencies": {
    "@babel/preset-env": "^7.19.0",
    "@rollup/plugin-alias": "^3.1.9",
    "@rollup/plugin-commonjs": "^22.0.2",
    "@rollup/plugin-json": "^4.1.0",
    "@rollup/plugin-node-resolve": "^14.0.1",
    "@rollup/plugin-replace": "^4.0.0",
    "@rollup/plugin-typescript": "^8.5.0",
    "@rollup/plugin-url": "^7.0.0",
    "@tsconfig/node14": "^1.0.3",
    "@types/cheerio": "^0.22.31",
    "@types/express": "^4.17.13",
    "@types/jest": "^29.0.0",
    "@types/markdown-it": "^12.2.3",
    "@types/node": "~16.11.58",
    "@types/pug": "^2.0.6",
    "@types/supertest": "^2.0.12",
    "@types/ws": "^8.5.3",
    "@types/yargs": "^17.0.12",
    "@typescript-eslint/eslint-plugin": "^5.36.2",
    "@typescript-eslint/parser": "^5.36.2",
    "autoprefixer": "^10.4.8",
    "babel-plugin-transform-rename-import": "^2.3.0",
    "bespoke": "bespokejs/bespoke",
    "builtin-modules": "^3.3.0",
    "chalk": "^5.0.1",
    "cheerio": "^1.0.0-rc.12",
    "chrome-launcher": "^0.15.1",
    "cssnano": "^5.1.13",
    "eslint": "^8.23.0",
    "eslint-config-prettier": "^8.5.0",
    "eslint-plugin-import": "^2.26.0",
    "eslint-plugin-jest": "^27.0.3",
    "express": "^4.18.1",
    "fast-plist": "^0.1.2",
    "get-stdin": "^9.0.0",
    "globby": "^13.1.2",
    "image-size": "^1.0.2",
    "is-docker": "^3.0.0",
    "jest": "^29.0.2",
    "jest-environment-jsdom": "^29.0.2",
    "jest-junit": "^14.0.1",
    "nanoid": "^4.0.0",
    "npm-run-all": "^4.1.5",
    "os-locale": "^6.0.2",
    "pdf-lib": "^1.17.1",
    "pkg": "^5.8.0",
    "pkg-up": "^4.0.0",
    "portfinder": "1.0.32",
    "postcss": "^8.4.16",
    "postcss-url": "^10.1.3",
    "pptxgenjs": "^3.11.0",
    "prettier": "^2.7.1",
    "pug": "^3.0.2",
    "rimraf": "^3.0.2",
    "rollup": "^2.79.0",
    "rollup-plugin-license": "^2.8.1",
    "rollup-plugin-postcss": "^4.0.2",
    "rollup-plugin-pug": "^1.1.1",
    "rollup-plugin-terser": "^7.0.2",
    "sass": "^1.54.9",
    "strip-ansi": "^7.0.1",
    "stylelint": "^14.11.0",
    "stylelint-config-prettier": "^9.0.3",
    "stylelint-config-standard-scss": "^5.0.0",
    "supertest": "^6.2.4",
    "tar-stream": "^2.2.0",
    "ts-jest": "^29.0.0",
    "ts-key-enum": "^3.0.12",
    "tslib": "^2.4.0",
    "typed-emitter": "^2.1.0",
    "typescript": "^4.8.3",
    "vhtml": "^2.2.0",
    "wrap-ansi": "^8.0.1",
    "yauzl": "^2.10.0",
    "zip-stream": "^4.1.0"
  },
  "dependencies": {
<<<<<<< HEAD
    "@marp-team/marp-core": "^2.3.0",
    "@marp-team/marpit": "^2.2.0",
    "@pdf-lib/upng": "^1.0.1",
    "chokidar": "^3.5.2",
=======
    "@marp-team/marp-core": "^3.3.3",
    "@marp-team/marpit": "^2.4.1",
    "chokidar": "^3.5.3",
>>>>>>> 16712338
    "cosmiconfig": "^7.0.1",
    "import-from": "^4.0.0",
    "is-wsl": "^2.2.0",
    "puppeteer-core": "17.1.3",
    "serve-index": "^1.9.1",
    "tmp": "^0.2.1",
    "v8-compile-cache": "^2.3.0",
    "ws": "^8.8.1",
    "yargs": "^17.5.1"
  },
  "resolutions": {
    "pug": "^3.0.2",
    "pug-runtime": "^3.0.1"
  },
  "publishConfig": {
    "access": "public"
  }
}<|MERGE_RESOLUTION|>--- conflicted
+++ resolved
@@ -144,16 +144,10 @@
     "zip-stream": "^4.1.0"
   },
   "dependencies": {
-<<<<<<< HEAD
-    "@marp-team/marp-core": "^2.3.0",
-    "@marp-team/marpit": "^2.2.0",
-    "@pdf-lib/upng": "^1.0.1",
-    "chokidar": "^3.5.2",
-=======
     "@marp-team/marp-core": "^3.3.3",
     "@marp-team/marpit": "^2.4.1",
+    "@pdf-lib/upng": "^1.0.1",
     "chokidar": "^3.5.3",
->>>>>>> 16712338
     "cosmiconfig": "^7.0.1",
     "import-from": "^4.0.0",
     "is-wsl": "^2.2.0",
