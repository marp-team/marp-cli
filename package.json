{
  "name": "@marp-team/marp-cli",
  "version": "0.0.5",
  "description": "A CLI interface for Marp and Marpit based converters",
  "repository": "https://github.com/marp-team/marp-cli",
  "engines": {
    "node": ">=6.14.2"
  },
  "author": {
    "name": "Marp team",
    "url": "https://github.com/marp-team"
  },
  "contributors": [
    {
      "name": "Yuki Hattori",
      "url": "https://github.com/yhatt"
    }
  ],
  "license": "MIT",
  "publishConfig": {
    "access": "public"
  },
  "bin": {
    "marp": "./marp-cli.js"
  },
  "files": [
    "marp-cli.js",
    "lib/"
  ],
  "scripts": {
    "build": "yarn --silent clean && rollup -c",
    "check-ts": "tsc --noEmit",
    "clean": "rimraf lib",
    "format": "prettier \"**/*.{css,js,json,md,scss,ts,yaml,yml}\"",
    "format:check": "yarn --silent format -l",
    "format:write": "yarn --silent format --write",
    "lint:ts": "tslint \"{src,test}/**/*.ts\"",
    "lint:css": "stylelint \"src/**/*.{css,scss}\"",
    "prepack": "npm-run-all --npm-path yarn --parallel check-ts format:check lint:* test:coverage --sequential build",
    "preversion": "npm-run-all --npm-path yarn --parallel check-ts format:check lint:* test:coverage",
    "test": "jest",
    "test:coverage": "jest --coverage",
    "version": "node version.js && git add -A CHANGELOG.md",
    "watch": "rollup -w -c"
  },
  "devDependencies": {
    "@babel/core": "^7.0.0",
    "@types/cosmiconfig": "^5.0.3",
    "@types/get-stdin": "^5.0.1",
    "@types/jest": "^23.3.1",
    "@types/node": "^10.9.4",
    "@types/pug": "^2.0.4",
    "@types/puppeteer": "^1.6.1",
    "@types/yargs": "^11.1.1",
    "autoprefixer": "^9.1.3",
    "bespoke": "^1.1.0",
    "bespoke-keys": "^1.1.0",
    "codecov": "^3.0.4",
    "cssnano": "^4.1.0",
    "jest": "^23.5.0",
    "jest-junit": "^5.1.0",
    "node-sass": "^4.9.3",
    "npm-run-all": "^4.1.3",
    "prettier": "^1.14.2",
    "pug": "^2.0.3",
    "rimraf": "^2.6.2",
    "rollup": "^0.65.0",
    "rollup-plugin-commonjs": "^9.1.6",
    "rollup-plugin-json": "^3.0.0",
    "rollup-plugin-node-resolve": "^3.3.0",
    "rollup-plugin-postcss": "^1.6.2",
    "rollup-plugin-pug": "^0.1.6",
    "rollup-plugin-terser": "^2.0.2",
    "rollup-plugin-typescript": "^0.8.1",
    "stylelint": "^9.5.0",
    "stylelint-config-prettier": "^4.0.0",
    "stylelint-config-standard": "^18.2.0",
    "stylelint-scss": "^3.3.0",
    "ts-jest": "^23.1.4",
    "ts-keycode-enum": "^1.0.6",
    "tslint": "^5.11.0",
    "tslint-config-airbnb": "^5.11.0",
    "tslint-config-prettier": "^1.15.0",
    "typescript": "^3.0.3"
  },
  "dependencies": {
    "@marp-team/marp-core": "^0.0.5",
    "@marp-team/marpit": "^0.0.14",
    "chalk": "^2.4.1",
    "chrome-launcher": "^0.10.2",
    "cosmiconfig": "^5.0.6",
    "get-stdin": "^6.0.0",
    "globby": "^8.0.1",
    "is-wsl": "^1.1.0",
    "mkdirp": "^0.5.1",
    "os-locale": "^3.0.1",
    "pkg-up": "^2.0.0",
    "puppeteer-core": "^1.7.0",
<<<<<<< HEAD
    "resolve-from": "^4.0.0",
=======
    "tmp": "^0.0.33",
>>>>>>> 37111515
    "yargs": "^12.0.1"
  }
}<|MERGE_RESOLUTION|>--- conflicted
+++ resolved
@@ -96,11 +96,8 @@
     "os-locale": "^3.0.1",
     "pkg-up": "^2.0.0",
     "puppeteer-core": "^1.7.0",
-<<<<<<< HEAD
     "resolve-from": "^4.0.0",
-=======
     "tmp": "^0.0.33",
->>>>>>> 37111515
     "yargs": "^12.0.1"
   }
 }