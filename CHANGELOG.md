# Change Log

## [Unreleased]

<<<<<<< HEAD
## v1.5.0 - 2021-11-27

### Changed

- Upgrade Marpit to [v2.2.0](https://github.com/marp-team/marpit/releases/tag/v2.2.0) ([#406](https://github.com/marp-team/marp-cli/pull/406))
  - [`::backdrop` pseudo-element](https://marpit.marp.app/inline-svg?id=backdrop-css-selector) matches to the container SVG ([#358](https://github.com/marp-team/marp-cli/issues/358))
- Upgrade Marp Core to [v2.3.0](https://github.com/marp-team/marp-core/releases/tag/v2.3.0) ([#406](https://github.com/marp-team/marp-cli/pull/406))
- Upgrade dependent packages to the latest version ([#406](https://github.com/marp-team/marp-cli/pull/406))

## v1.4.2 - 2021-11-06

### Fixed

- Improve reliability of connection to Chromium process for conversion ([#395](https://github.com/marp-team/marp-cli/issues/395), [#400](https://github.com/marp-team/marp-cli/pull/400))

### Changed

- Upgrade Marpit to [v2.1.2](https://github.com/marp-team/marpit/releases/tag/v2.1.2) ([#399](https://github.com/marp-team/marp-cli/pull/399))
- Upgrade Marp Core to [v2.2.0](https://github.com/marp-team/marp-core/releases/tag/v2.2.0) ([#399](https://github.com/marp-team/marp-cli/pull/399))
- Upgrade development Node LTS and dependencies to the latest ([#399](https://github.com/marp-team/marp-cli/pull/399))
- Update how to build Docker image to make faster publishing an updated version ([#402](https://github.com/marp-team/marp-cli/pull/402))

## v1.4.1 - 2021-09-26

### Fixed

- Prevent outputting a warning about `CHROME_PATH` env if fallbacked to Edge ([#388](https://github.com/marp-team/marp-cli/pull/388))
- Improve Docker detection for better Chromium execution within general images ([#389](https://github.com/marp-team/marp-cli/pull/389))

## v1.4.0 - 2021-08-29

### Added

- Experimental transitions for bespoke template ([#382](https://github.com/marp-team/marp-cli/issues/382), [#381](https://github.com/marp-team/marp-cli/pull/381))
- Expose Marp Core instance to functional engine via `marp` getter ([#386](https://github.com/marp-team/marp-cli/pull/386))

### Changed

- Update Dock icon in preview mode on macOS to suit for Big Sur ([#380](https://github.com/marp-team/marp-cli/pull/380))
- Update an icon of presenter view in bespoke template ([#384](https://github.com/marp-team/marp-cli/pull/384))
- Adjust default image scale for PPTX from `2.5` to `2` ([#385](https://github.com/marp-team/marp-cli/pull/385))

### Fixed

- Improve an activation behavior from dock in preview mode on macOS ([#380](https://github.com/marp-team/marp-cli/pull/380))
- Optimize the size of runtime script for bespoke template ([#383](https://github.com/marp-team/marp-cli/pull/383))

## v1.3.2 - 2021-08-18

### Fixed

- Create HTML for Puppeteer-based conversion in official Docker image into `/tmp` instead of home directory ([#360](https://github.com/marp-team/marp-cli/issues/360), [#379](https://github.com/marp-team/marp-cli/pull/379))

### Changed

- Reduce dependencies ([#375](https://github.com/marp-team/marp-cli/pull/375))
- Upgrade Marpit to [v2.1.1](https://github.com/marp-team/marpit/releases/tag/v2.1.1) ([#378](https://github.com/marp-team/marp-cli/pull/378))
- Upgrade Marp Core to [v2.1.1](https://github.com/marp-team/marp-core/releases/tag/v2.1.1) ([#378](https://github.com/marp-team/marp-cli/pull/378))
- Upgrade dependent packages to the latest version ([#378](https://github.com/marp-team/marp-cli/pull/378))

## v1.3.1 - 2021-08-12

### Fixed

- A regression of PDF conversion in the standalone binary version ([#373](https://github.com/marp-team/marp-cli/issues/373), [#374](https://github.com/marp-team/marp-cli/pull/374))

## v1.3.0 - 2021-08-11

### Added

- PDF metadata support ([#367](https://github.com/marp-team/marp-cli/issues/367), [#369](https://github.com/marp-team/marp-cli/pull/369))
- `--pdf-notes` option to add presenter notes into PDF as annotations ([#261](https://github.com/marp-team/marp-cli/issues/261), [#369](https://github.com/marp-team/marp-cli/pull/369))
- `author` and `keywords` metadata options / global directives ([#367](https://github.com/marp-team/marp-cli/issues/367), [#370](https://github.com/marp-team/marp-cli/pull/370))

### Fixed

- Cannot parse front-matter if input file had UTF-8 BOM ([#357](https://github.com/marp-team/marp-cli/issues/357), [#372](https://github.com/marp-team/marp-cli/pull/372))

### Changed

- Upgrade dependent packages to the latest version ([#371](https://github.com/marp-team/marp-cli/pull/371))

## v1.2.0 - 2021-07-22

### Added

- Installation guide for Homebrew ([#353](https://github.com/marp-team/marp-cli/pull/353))
- Mention Node.js >= 12 requirement in README ([#359](https://github.com/marp-team/marp-cli/issues/359), [#361](https://github.com/marp-team/marp-cli/pull/361) by [@jlevon](https://github.com/jlevon))

### Changed

- Upgrade Marpit to [v2.1.0](https://github.com/marp-team/marpit/releases/tag/v2.1.0) ([#365](https://github.com/marp-team/marp-cli/pull/365))
  - Follow the latest [CommonMark spec 0.30](https://spec.commonmark.org/0.30/)
- Upgrade Marp Core to [v2.1.0](https://github.com/marp-team/marp-core/releases/tag/v2.1.0) ([#365](https://github.com/marp-team/marp-cli/pull/365))
  - [`math` global directive](https://github.com/marp-team/marp-core#math-global-directive) for switching math typesetting library in current Markdown
- Upgrade dependent packages to the latest ([#365](https://github.com/marp-team/marp-cli/pull/365))

### Removed

- Installation guide for not-maintained Chocolatey ([#350](https://github.com/marp-team/marp-cli/pull/350))

## v1.1.1 - 2021-05-17

### Changed

- Upgrade Marp Core to [v2.0.3](https://github.com/marp-team/marp-core/releases/tag/v2.0.3) ([#351](https://github.com/marp-team/marp-cli/pull/351))
- Upgrade dependent packages to the latest version ([#351](https://github.com/marp-team/marp-cli/pull/351))

## v1.1.0 - 2021-05-11

### Added

- `--image-scale` option for setting the scale factor of rendered image(s) ([#349](https://github.com/marp-team/marp-cli/pull/349))

### Fixed

- Update bespoke navigation plugin to adjust wheel sensitivity for Multi-touch devices ([#340](https://github.com/marp-team/marp-cli/issues/340), [#345](https://github.com/marp-team/marp-cli/pull/345))
- Presenter notes are not applied to PPTX correctly ([#346](https://github.com/marp-team/marp-cli/issues/346), [#347](https://github.com/marp-team/marp-cli/pull/347))

### Changed

- Upgrade dependent packages to the latest version ([#347](https://github.com/marp-team/marp-cli/pull/347))
- Mark preview window as stable ([#348](https://github.com/marp-team/marp-cli/pull/348))

## v1.0.3 - 2021-05-09

### Changed

- Upgrade Marp Core to [v2.0.2](https://github.com/marp-team/marp-core/releases/tag/v2.0.2) ([#344](https://github.com/marp-team/marp-cli/pull/344))
- Upgrade dependent packages to the latest version ([#344](https://github.com/marp-team/marp-cli/pull/344))

## v1.0.2 - 2021-05-08

### Added

- Allow overriding base url through `baseUrl` option ([#343](https://github.com/marp-team/marp-cli/pull/343))

## v1.0.1 - 2021-04-27

### Changed

- Upgrade to [Marpit v2.0.1](https://github.com/marp-team/marpit/releases/tag/v2.0.1) and [Marp Core v2.0.1](https://github.com/marp-team/marp-core/releases/tag/v2.0.1) ([#342](https://github.com/marp-team/marp-cli/pull/342))
- Upgrade dependent packages to the latest version ([#342](https://github.com/marp-team/marp-cli/pull/342))

## v1.0.0 - 2021-04-24

### Breaking

- Dropped Node 10 support ([#338](https://github.com/marp-team/marp-cli/pull/338))

### Added

- Build Docker container image for ARM64 ([#328](https://github.com/marp-team/marp-cli/issues/328), [#339](https://github.com/marp-team/marp-cli/pull/339))
- Allow `MARP_USER` env for Docker image to set an explicit UID/GID ([#334](https://github.com/marp-team/marp-cli/pull/334) by [@davebaird](https://github.com/davebaird))
- Test against Node 16 for Windows ([#338](https://github.com/marp-team/marp-cli/pull/338))

### Changed

- Upgrade [Marpit v2.0.0](https://github.com/marp-team/marpit/releases/tag/v2.0.0) and [Marp Core v2.0.0](https://github.com/marp-team/marp-core/releases/tag/v2.0.0) ([#338](https://github.com/marp-team/marp-cli/pull/338))
- Upgrade Node and dependent packages to the latest version ([#338](https://github.com/marp-team/marp-cli/pull/338))

## v0.23.3 - 2021-03-14

### Fixed

- Conversion into multi images/PPTX takes only the first slide if using Chromium >= v89 ([#325](https://github.com/marp-team/marp-cli/issues/325), [#329](https://github.com/marp-team/marp-cli/pull/329))
- Optimize bespoke template for bfcache ([#323](https://github.com/marp-team/marp-cli/pull/323))

### Changed

- Extract licenses of bundled script for bespoke template into another txt ([#324](https://github.com/marp-team/marp-cli/pull/324))
- Upgrade Puppeteer to v8 ([#329](https://github.com/marp-team/marp-cli/pull/329))
- Upgrade dependent packages to the latest version ([#330](https://github.com/marp-team/marp-cli/pull/330))

## v0.23.2 - 2021-02-11

### Changed

- Upgrade Marp Core to [v1.4.3](https://github.com/marp-team/marp-core/releases/tag/v1.4.3) ([#322](https://github.com/marp-team/marp-cli/pull/322))
- Upgrade dependent packages to the latest version ([#322](https://github.com/marp-team/marp-cli/pull/322))

## v0.23.1 - 2021-02-06

### Changed

- Use Noto CJK font instead of broken font-ipa in Docker image ([#318](https://github.com/marp-team/marp-cli/pull/318))
- Upgrade [Marpit v1.6.4](https://github.com/marp-team/marpit/releases/tag/v1.6.4) and [Marp Core v1.4.1](https://github.com/marp-team/marp-core/releases/tag/v1.4.1) ([#319](https://github.com/marp-team/marp-cli/pull/319))
- Upgrade dependent packages to the latest version ([#319](https://github.com/marp-team/marp-cli/pull/319))
- Rename `master` branch to `main` ([#320](https://github.com/marp-team/marp-cli/pull/320))

### Fixed

- Throw better error when spawning snap Chromium from another snap app ([#317](https://github.com/marp-team/marp-cli/pull/317))

## v0.23.0 - 2020-12-05

### Changed

- Upgrade [Marpit v1.6.3](https://github.com/marp-team/marpit/releases/tag/v1.6.3) and [Marp Core v1.4.0](https://github.com/marp-team/marp-core/releases/tag/v1.4.0) ([#309](https://github.com/marp-team/marp-cli/pull/309))
- Upgrade Node.js to 14 ([#309](https://github.com/marp-team/marp-cli/pull/309))
- Upgrade dependent packages to the latest version ([#309](https://github.com/marp-team/marp-cli/pull/309))

### Fixed

- Reset cached executable Chrome path if using Marp CLI through API interface ([#310](https://github.com/marp-team/marp-cli/pull/310))

## v0.22.1 - 2020-11-28

### Added

- Support for fallback into Microsoft Edge in Linux ([#296](https://github.com/marp-team/marp-cli/issues/296), [#307](https://github.com/marp-team/marp-cli/pull/307))

### Fixed

- Compatibility with Apple Silicon ([#301](https://github.com/marp-team/marp-cli/issues/301), [#305](https://github.com/marp-team/marp-cli/pull/305))

### Changed

- Upgrade dependent packages to the latest version ([#306](https://github.com/marp-team/marp-cli/pull/306))
=======
## v0.22.0-1 - 2020-10-25

### Added

- `--slide` argument (png export only)
- `--duration` argument (png export only). Allows exporting an animated PNG. Make sure that your animation (within the slide) lasts at least the time provided in the duration argument.
>>>>>>> 736c99d2

## v0.22.0 - 2020-10-18

### Added

- Fallback to Microsoft Edge if not installed Chrome ([#199](https://github.com/marp-team/marp-cli/issues/199), [#292](https://github.com/marp-team/marp-cli/pull/292))

### Fixed

- Better support for custom Chrome path via `CHROME_PATH` env in WSL ([#288](https://github.com/marp-team/marp-cli/issues/288), [#292](https://github.com/marp-team/marp-cli/pull/292))
- Apply workaround of printable template fallback, for broken background images caused by regression in Chrome >= 85 ([#293](https://github.com/marp-team/marp-cli/issues/293), [#294](https://github.com/marp-team/marp-cli/pull/294))

### Changed

- Upgrade dependent packages to the latest version ([#295](https://github.com/marp-team/marp-cli/pull/295))

## v0.21.1 - 2020-09-12

### Fixed

- Fix regression in `--allow-local-files` option with Snapd Chromium ([#201](https://github.com/marp-team/marp-cli/issues/201), [#283](https://github.com/marp-team/marp-cli/pull/283))

### Changed

- Use `content-visibility` CSS property in bespoke template ([#277](https://github.com/marp-team/marp-cli/issues/277), [#285](https://github.com/marp-team/marp-cli/pull/285))
- Upgrade dependent packages to the latest version ([#284](https://github.com/marp-team/marp-cli/pull/284))

## v0.21.0 - 2020-08-20

### Added

- Handle `--no-config-file` (`--no-config`) option to prevent looking up for a configuration file ([#274](https://github.com/marp-team/marp-cli/pull/274))
- `--config` option aliased to `--config-file` ([#274](https://github.com/marp-team/marp-cli/pull/274))
- Look up a configuration file with `cjs` extension ([#276](https://github.com/marp-team/marp-cli/pull/276))
- Add port number instructions in readme for server option ([#275](https://github.com/marp-team/marp-cli/pull/275) by [@nuric](https://github.com/nuric))

### Changed

- Upgrade Marp Core to [v1.3.0](https://github.com/marp-team/marp-core/releases/tag/v1.3.0) ([#271](https://github.com/marp-team/marp-cli/pull/271))
- Improve PDF accessibility by enabling `--export-tagged-pdf` Chromium option ([#269](https://github.com/marp-team/marp-cli/pull/269))
- Mark standalone binary as stable ([#273](https://github.com/marp-team/marp-cli/pull/273))
- Upgrade dependent packages to the latest version ([#276](https://github.com/marp-team/marp-cli/pull/276))

## v0.20.0 - 2020-07-25

### Added

- Make public improved API interface for Node.js ([#260](https://github.com/marp-team/marp-cli/pull/260))
- Added info about [Chocolatey](https://chocolatey.org/packages/marp-cli) and [Scoop](https://github.com/ScoopInstaller/Main/blob/master/bucket/marp.json) packages into Readme ([#263](https://github.com/marp-team/marp-cli/pull/263) by [@zverev-iv](https://github.com/zverev-iv))

### Fixed

- Fix invalid permission flag in package script ([#256](https://github.com/marp-team/marp-cli/issues/256), [#257](https://github.com/marp-team/marp-cli/pull/257))
- Get more reliability of connection from Puppeteer to Chrome by using pipe rather than WebSocket ([#259](https://github.com/marp-team/marp-cli/pull/259), [#264](https://github.com/marp-team/marp-cli/pull/264))

### Changed

- Upgrade dependent packages to the latest version ([#265](https://github.com/marp-team/marp-cli/pull/265))

## v0.19.0 - 2020-07-18

### Added

- Skip fragments when navigated page while holding shift key ([#206](https://github.com/marp-team/marp-cli/issues/206), [#248](https://github.com/marp-team/marp-cli/pull/248))
- Keep awake the display in `bespoke` template if [Screen Wake Lock API](https://web.dev/wakelock/) is available (Chrome >= 84) ([#239](https://github.com/marp-team/marp-cli/issues/239), [#246](https://github.com/marp-team/marp-cli/pull/246))
- Test against Node 14 (Fermium) ([#251](https://github.com/marp-team/marp-cli/pull/251))
- Set up GitHub Dependabot for marp-team packages ([#252](https://github.com/marp-team/marp-cli/pull/252))

### Changed

- Upgrade Marp Core to [v1.2.2](https://github.com/marp-team/marp-core/releases/tag/v1.2.2) ([#253](https://github.com/marp-team/marp-cli/pull/253))
- Upgrade dependent packages to the latest version ([#255](https://github.com/marp-team/marp-cli/pull/255))
- Migrate from TSLint to ESLint ([#250](https://github.com/marp-team/marp-cli/pull/250))

### Removed

- Remove Gitpod button ([#254](https://github.com/marp-team/marp-cli/pull/254))

## v0.18.3 - 2020-07-09

### Fixed

- Fix regression about not working `--engine` option ([#240](https://github.com/marp-team/marp-cli/issues/240), [#242](https://github.com/marp-team/marp-cli/pull/242))
- Normalize font family for presenter view and server index ([#241](https://github.com/marp-team/marp-cli/pull/241))

### Changed

- Upgrade Marp Core to [v1.2.1](https://github.com/marp-team/marp-core/releases/tag/v1.2.1) ([#243](https://github.com/marp-team/marp-cli/pull/243))
- Upgrade Node LTS and dependent packages to the latest version ([#243](https://github.com/marp-team/marp-cli/pull/243))

## v0.18.2 - 2020-06-28

### Fixed

- Slides with code block always verbalized by screen-reader ([#236](https://github.com/marp-team/marp-cli/issues/236), [#238](https://github.com/marp-team/marp-cli/pull/238))

### Changed

- Upgrade Node and dependent packages to the latest version ([#237](https://github.com/marp-team/marp-cli/pull/237))

## v0.18.1 - 2020-06-13

### Added

- Recognize `CHROME_ENABLE_EXTENSIONS` environment value for enabling Chrome extensions while converting ([#231](https://github.com/marp-team/marp-cli/issues/231), [#234](https://github.com/marp-team/marp-cli/pull/234))

### Fixed

- Recover experimental preview window option (`--preview`, `-p`) and back out deprecation ([#211](https://github.com/marp-team/marp-cli/issues/211), [#232](https://github.com/marp-team/marp-cli/pull/232))
- Show helpful message if the executable Chrome path could not find out ([#220](https://github.com/marp-team/marp-cli/issues/220), [#234](https://github.com/marp-team/marp-cli/pull/234))

### Changed

- Reduce direct dependencies ([#233](https://github.com/marp-team/marp-cli/pull/233))
- Upgrade Node and dependent packages to the latest version ([#235](https://github.com/marp-team/marp-cli/pull/235))

## v0.18.0 - 2020-06-08

### Fixed

- Add a trailing slash to the directory links on server index page to avoid broken path resolution ([#221](https://github.com/marp-team/marp-cli/pull/221) by [@n-ari](https://github.com/n-ari))
- Restart CSS animations when switching page in bespoke template ([#222](https://github.com/marp-team/marp-cli/pull/222))
- Fix path resolution of the directory whose name included glob special chars ([#227](https://github.com/marp-team/marp-cli/issues/227), [#230](https://github.com/marp-team/marp-cli/pull/230))

### Changed

- Upgrade [Marpit v1.6.2](https://github.com/marp-team/marpit/releases/tag/v1.6.2) and [Marp Core v1.2.0](https://github.com/marp-team/marp-core/releases/tag/v1.2.0) ([#229](https://github.com/marp-team/marp-cli/pull/229))
- Upgrade dependent packages to the latest version ([#229](https://github.com/marp-team/marp-cli/pull/229))

## v0.17.4 - 2020-04-18

### Changed

- Upgrade [Marpit v1.5.2](https://github.com/marp-team/marpit/releases/tag/v1.5.2) and [Marp Core v1.1.1](https://github.com/marp-team/marp-core/releases/tag/v1.1.1) ([#217](https://github.com/marp-team/marp-cli/pull/217))
- Upgrade dependent packages to the latest version ([#217](https://github.com/marp-team/marp-cli/pull/217))

## v0.17.3 - 2020-03-19

### Fixed

- Ignore installing step of `puppeteer-core` in Dockerfile if the compatible tag was not found ([#214](https://github.com/marp-team/marp-cli/pull/214))

### Changed

- Upgrade dependent packages to the latest version ([#212](https://github.com/marp-team/marp-cli/pull/212), [#215](https://github.com/marp-team/marp-cli/pull/215))

### Deprecated

- Hide the experimental `--preview` / `-p` option and show deprecation warning when used ([#211](https://github.com/marp-team/marp-cli/issues/211), [#213](https://github.com/marp-team/marp-cli/pull/213))

## v0.17.2 - 2020-02-25

### Fixed

- PPTX creation does no longer make multiple master slides ([#166](https://github.com/marp-team/marp-cli/issues/166), [#205](https://github.com/marp-team/marp-cli/pull/205))
- Make bespoke plugins robust against storage error ([#207](https://github.com/marp-team/marp-cli/issues/207), [#208](https://github.com/marp-team/marp-cli/pull/208))

### Changed

- Use PptxGenJS v3 instead of `@marp-team/pptx` ([#205](https://github.com/marp-team/marp-cli/pull/205))
- Disable opening presenter view in `bespoke` template if using `localStorage` has restricted in browser ([#208](https://github.com/marp-team/marp-cli/pull/208))
- Use passive event listener as much as possible ([#209](https://github.com/marp-team/marp-cli/pull/209))

## v0.17.1 - 2020-02-22

### Added

- Output warning if enabled `--allow-local-files` and missing local file(s) ([#200](https://github.com/marp-team/marp-cli/pull/200) by [@cosnomi](https://github.com/cosnomi))

### Fixed

- Fix failing `--allow-local-files` option with [Snapd Chromium](https://snapcraft.io/install/chromium/ubuntu) ([#201](https://github.com/marp-team/marp-cli/issues/201), [#203](https://github.com/marp-team/marp-cli/pull/203))

### Changed

- Upgrade Node and dependent packages to the latest version ([#204](https://github.com/marp-team/marp-cli/pull/204))

## v0.17.0 - 2020-01-18

### Breaking

- Drop support for EOL Node 8 (Require Node >= 10) ([#198](https://github.com/marp-team/marp-cli/pull/198))

### Added

- Presenter view for bespoke template ([#142](https://github.com/marp-team/marp-cli/issues/142), [#157](https://github.com/marp-team/marp-cli/pull/157))
- Setup cache, badge, and skip tag support for GitHub Actions ([#186](https://github.com/marp-team/marp-cli/pull/186), [#192](https://github.com/marp-team/marp-cli/pull/192))

### Changed

- Upgrade [Marpit v1.5.0](https://github.com/marp-team/marpit/releases/tag/v1.5.0) and [Marp Core v1.0.1](https://github.com/marp-team/marp-core/releases/tag/v1.0.1) ([#198](https://github.com/marp-team/marp-cli/pull/198))
- Update community health files ([#185](https://github.com/marp-team/marp-cli/pull/185))
- Upgrade Node and dependent packages to the latest version ([#191](https://github.com/marp-team/marp-cli/pull/191), [#198](https://github.com/marp-team/marp-cli/pull/198))

## v0.16.2 - 2019-11-18

### Changed

- Upgrade [Marp Core v0.15.2](https://github.com/marp-team/marp-core/releases/tag/v0.15.2) ([#184](https://github.com/marp-team/marp-cli/pull/184))
- Upgrade dependent packages to the latest version ([#184](https://github.com/marp-team/marp-cli/pull/184))

## v0.16.1 - 2019-11-07

### Fixed

- Fix failing `--allow-local-files` option on WSL environment ([#182](https://github.com/marp-team/marp-cli/pull/182))

## v0.16.0 - 2019-11-06

### Breaking

- Marp CLI requires Node >= v8.16.0
- [GFM strikethrough syntax](https://github.com/marp-team/marp-core/issues/102) added to Marp Core v0.15.0 may break existing slides

### Added

- Add bespoke interactive plugin to improve event handling ([#181](https://github.com/marp-team/marp-cli/pull/181))

### Fixed

- Navigate twice when hitting space bar after clicked next button on OSC ([#156](https://github.com/marp-team/marp-cli/issues/156), [#181](https://github.com/marp-team/marp-cli/pull/181))
- Keep generated `sync` query between navigations ([#162](https://github.com/marp-team/marp-cli/pull/162))

### Changed

- Upgrade Node to v12 LTS ([#179](https://github.com/marp-team/marp-cli/pull/179))
- Upgrade [Marpit v1.4.2](https://github.com/marp-team/marpit/releases/tag/v1.4.2) and [Marp Core v0.15.1](https://github.com/marp-team/marp-core/releases/tag/v0.15.1) ([#179](https://github.com/marp-team/marp-cli/pull/179))
- Upgrade dependent packages to the latest version ([#179](https://github.com/marp-team/marp-cli/pull/179))

### Removed

- CSS hack for Chrome scaling on bare template ([#177](https://github.com/marp-team/marp-cli/issues/177), [#178](https://github.com/marp-team/marp-cli/pull/178))
- Remove deprecated `--bespoke-osc` and `--bespoke-progress` argument options ([#180](https://github.com/marp-team/marp-cli/pull/180))

## v0.15.1 - 2019-11-03

### Fixed

- Fix no response of conversions in WSL environment ([#175](https://github.com/marp-team/marp-cli/issues/175), [#176](https://github.com/marp-team/marp-cli/pull/176))

## v0.15.0 - 2019-10-20

### Fixed

- Safari prevents moving slide after too many navigations ([#158](https://github.com/marp-team/marp-cli/issues/158), [#160](https://github.com/marp-team/marp-cli/pull/160))
- Custom engine doesn't render code blocks well ([#168](https://github.com/marp-team/marp-cli/issues/168), [#172](https://github.com/marp-team/marp-cli/pull/172))
- Support preview mode in macOS Catalina ([#173](https://github.com/marp-team/marp-cli/pull/173))
- Update Dockerfile to work Chromium correctly ([#174](https://github.com/marp-team/marp-cli/pull/174))

### Changed

- Upgrade [Marpit v1.4.1](https://github.com/marp-team/marpit/releases/tag/v1.4.1) and [Marp Core v0.14.0](https://github.com/marp-team/marp-core/releases/tag/v0.14.0) ([#169](https://github.com/marp-team/marp-cli/pull/169))
- Upgrade dependent packages to the latest version ([#164](https://github.com/marp-team/marp-cli/pull/164), [#169](https://github.com/marp-team/marp-cli/pull/169))

### Removed

- Remove the detection of helper script from resolved engine ([#171](https://github.com/marp-team/marp-cli/pull/171))

## v0.14.1 - 2019-09-15

### Fixed

- Vanished auto-fitting elements when exporting to PDF, PPTX, and images ([#153](https://github.com/marp-team/marp-cli/issues/153), [#154](https://github.com/marp-team/marp-cli/pull/154))

### Changed

- Upgrade to [Marp Core v0.13.1](https://github.com/marp-team/marp-core/releases/tag/v0.13.1) ([#155](https://github.com/marp-team/marp-cli/pull/155))
- Upgrade dependent packages to the latest version ([#155](https://github.com/marp-team/marp-cli/pull/155))

## v0.14.0 - 2019-09-12

### Fixed

- Precompile v8 cache while building Docker image ([#148](https://github.com/marp-team/marp-cli/pull/148))

### Changed

- Upgrade [Marpit v1.4.0](https://github.com/marp-team/marpit/releases/tag/v1.4.0) and [Marp Core v0.13.0](https://github.com/marp-team/marp-core/releases/tag/v0.13.0) ([#151](https://github.com/marp-team/marp-cli/pull/151))
- Hold the progress state of fragments on to URL query parameter ([#149](https://github.com/marp-team/marp-cli/pull/149))
- Reduce HTML file size of bespoke template by shortened container tag name and id ([#150](https://github.com/marp-team/marp-cli/pull/150))
- Upgrade Node and depedent packages to the latest version ([#151](https://github.com/marp-team/marp-cli/pull/151))

## v0.13.1 - 2019-09-10

### Added

- Add `v8-compile-cache` to make faster startup ([#139](https://github.com/marp-team/marp-cli/pull/139))
- Sync plugin for bespoke template ([#145](https://github.com/marp-team/marp-cli/pull/145))

### Fixed

- Improve HTML performance after preloading ([#143](https://github.com/marp-team/marp-cli/pull/143))

### Changed

- Migrate CI for Windows into GitHub Actions ([#132](https://github.com/marp-team/marp-cli/issues/132), [#140](https://github.com/marp-team/marp-cli/pull/140), [#146](https://github.com/marp-team/marp-cli/pull/146))
- Update CircleCI configuration to use v2.1 ([#144](https://github.com/marp-team/marp-cli/pull/144))
- Upgrade dependent packages to the latest version ([#147](https://github.com/marp-team/marp-cli/pull/147))

## v0.13.0 - 2019-08-23

### Fixed

- Fix an issue `--allow-local-files` may not work in the old Node + Windows ([#133](https://github.com/marp-team/marp-cli/issues/133), [#136](https://github.com/marp-team/marp-cli/pull/136))

### Changed

- Reconnect to file watcher when disconnected from WebSocket server ([#130](https://github.com/marp-team/marp-cli/pull/130))
- Change port number for file watcher from 52000 to 37717 ([#135](https://github.com/marp-team/marp-cli/issues/135), [#137](https://github.com/marp-team/marp-cli/pull/137))
- Upgrade [Marpit v1.3.2](https://github.com/marp-team/marpit/releases/tag/v1.3.2) and [Marp Core v0.12.1](https://github.com/marp-team/marp-core/releases/tag/v0.12.1) ([#138](https://github.com/marp-team/marp-cli/pull/138))
- Upgrade dependent packages to the latest version ([#138](https://github.com/marp-team/marp-cli/pull/138))

## v0.12.1 - 2019-07-13

### Changed

- Upgrade [Marpit v1.3.0](https://github.com/marp-team/marpit/releases/tag/v1.3.0) and [Marp Core v0.12.0](https://github.com/marp-team/marp-core/releases/tag/v0.12.0) ([#128](https://github.com/marp-team/marp-cli/pull/128))
- Upgrade dependent packages to the latest version ([#128](https://github.com/marp-team/marp-cli/pull/128))

## v0.12.0 - 2019-07-09

### Added

- `--images` option for conversion into multiple image files ([#71](https://github.com/marp-team/marp-cli/issues/71), [#123](https://github.com/marp-team/marp-cli/pull/123))
- `--pptx` option to support conversion into PowerPoint document ([#107](https://github.com/marp-team/marp-cli/issues/107), [#124](https://github.com/marp-team/marp-cli/pull/124))
- Set up CI for Windows with Azure Pipelines ([#120](https://github.com/marp-team/marp-cli/pull/120))

### Changed

- Rename bespoke option arguments using dot notation ([#122](https://github.com/marp-team/marp-cli/pull/122))
- Upgrade dependent packages to the latest version ([#125](https://github.com/marp-team/marp-cli/pull/125))

### Deprecated

- Deprecate `--bespoke-osc` and `--bespoke-progress` argument options in favor of options using dot notation ([#122](https://github.com/marp-team/marp-cli/pull/122))

## v0.11.3 - 2019-06-30

### Fixed

- Fix Windows regression in finding files from directory ([#118](https://github.com/marp-team/marp-cli/pull/118))
- Improve test stability in Windows ([#118](https://github.com/marp-team/marp-cli/pull/118))

## v0.11.2 - 2019-06-30

### Fixed

- Fix that cannot find Markdown from directory that includes non-ASCII code ([#108](https://github.com/marp-team/marp-cli/issues/108), [#109](https://github.com/marp-team/marp-cli/pull/109))
- Process glob-like path that refers to a real file correctly ([#95](https://github.com/marp-team/marp-cli/issues/95), [#117](https://github.com/marp-team/marp-cli/pull/117))

## v0.11.1 - 2019-06-28

### Added

- A demo slide and the button to run in [Gitpod](https://gitpod.io/#https://github.com/marp-team/marp-cli) ([#113](https://github.com/marp-team/marp-cli/pull/113) by [@mouse484](https://github.com/mouse484), [#114](https://github.com/marp-team/marp-cli/pull/114))

### Fixed

- Downgrade pkg to v4.3.x to fix segfault in the standalone build for Windows ([#111](https://github.com/marp-team/marp-cli/issues/111), [#112](https://github.com/marp-team/marp-cli/pull/112))
- Improve error handling while running server ([#115](https://github.com/marp-team/marp-cli/pull/115))
- Fix up not working watch mode ([#116](https://github.com/marp-team/marp-cli/pull/116))

## v0.11.0 - 2019-06-24

### Added

- Support [`size` global directive](https://github.com/marp-team/marp-core/#size-global-directive) of the updated Marp Core ([#110](https://github.com/marp-team/marp-cli/pull/110))

### Changed

- Upgrade to [Marp Core v0.11.0](https://github.com/marp-team/marp-core/releases/tag/v0.11.0) ([#110](https://github.com/marp-team/marp-cli/pull/110))
- Upgrade dependent packages to the latest version ([#110](https://github.com/marp-team/marp-cli/pull/110))

## v0.10.2 - 2019-06-21

### Fixed

- Improve version output when using user-installed Marp Core ([#105](https://github.com/marp-team/marp-cli/pull/105))
- Reduce file size of converted HTML by upgrading Marp Core to [v0.10.2](https://github.com/marp-team/marp-core/releases/tag/v0.10.2) ([#106](https://github.com/marp-team/marp-cli/pull/106))

## v0.10.1 - 2019-06-19

### Fixed

- Improve error handling while starting up server ([#103](https://github.com/marp-team/marp-cli/pull/103) by [@saiya](https://github.com/saiya))

### Changed

- Upgrade to [Marpit v1.2.0](https://github.com/marp-team/marpit/releases/tag/v1.2.0) and [Marp Core v0.10.1](https://github.com/marp-team/marp-core/releases/tag/v0.10.1) ([#104](https://github.com/marp-team/marp-cli/pull/104))
- Upgrade Node and dependent packages to the latest version ([#104](https://github.com/marp-team/marp-cli/pull/104))

## v0.10.0 - 2019-06-03

### Changed

- Upgrade to [Marpit v1.1.0](https://github.com/marp-team/marpit/releases/tag/v1.1.0) and [Marp Core v0.10.0](https://github.com/marp-team/marp-core/releases/tag/v0.10.0) ([#101](https://github.com/marp-team/marp-cli/pull/101))
- Upgrade dependent packages to the latest version ([#101](https://github.com/marp-team/marp-cli/pull/101))

## v0.9.3 - 2019-05-25

### Added

- Output warning if detected blocking local resources while rendering by Chrome ([#84](https://github.com/marp-team/marp-cli/issues/84), [#98](https://github.com/marp-team/marp-cli/pull/98))

### Changed

- Update CircleCI workflow to run `yarn audit` at the beginning ([#97](https://github.com/marp-team/marp-cli/pull/97))
- Upgrade dependent packages to the latest version ([#99](https://github.com/marp-team/marp-cli/pull/99))

## v0.9.2 - 2019-05-10

### Added

- A hidden `--stdin` option to allow to disable reading from stdin as a workaround of hang up ([#93](https://github.com/marp-team/marp-cli/issues/93), [#94](https://github.com/marp-team/marp-cli/pull/94))

## v0.9.1 - 2019-05-08

### Added

- Test with Node 12 (Erbium) ([#91](https://github.com/marp-team/marp-cli/pull/91))
- Add main entry point and type definitions ([#92](https://github.com/marp-team/marp-cli/pull/92))

### Changed

- Pack built standalone binaries ([#90](https://github.com/marp-team/marp-cli/pull/90))

## v0.9.0 - 2019-05-07

### Added

- Shorthand for setting text color via image syntax, from [Marpit v1.0.0](https://github.com/marp-team/marpit/releases/v1.0.0) ([#86](https://github.com/marp-team/marp-cli/pull/86))
- Standalone executable binaries _(Experimental)_ ([#87](https://github.com/marp-team/marp-cli/pull/87), [#88](https://github.com/marp-team/marp-cli/pull/88))
- Automate GitHub release ([#88](https://github.com/marp-team/marp-cli/pull/88))

### Fixed

- Prevent making zombie process while running CI ([#86](https://github.com/marp-team/marp-cli/pull/86))

### Changed

- Upgrade to [Marpit v1.0.0](https://github.com/marp-team/marpit/releases/tag/v1.0.0) and [Marp Core v0.9.0](https://github.com/marp-team/marp-core/releases/tag/v0.9.0) ([#86](https://github.com/marp-team/marp-cli/pull/86))
- Upgrade dependent packages to the latest version ([#86](https://github.com/marp-team/marp-cli/pull/86))

## v0.8.1 - 2019-04-09

### Fixed

- Override engine html option only if defined in CLI ([#83](https://github.com/marp-team/marp-cli/pull/83))

## v0.8.0 - 2019-04-09

### Added

- Support [fragmented list](https://marpit.marp.app/fragmented-list) in bespoke template, from [Marpit v0.9.0](https://github.com/marp-team/marpit/releases/v0.9.0) ([#81](https://github.com/marp-team/marp-cli/pull/81))

### Fixed

- Update a workaround for the stable chrome's crash in docker image ([#80](https://github.com/marp-team/marp-cli/pull/80))

### Changed

- Upgrade to [Marpit v0.9.2](https://github.com/marp-team/marpit/releases/tag/v0.9.2) and [Marp Core v0.8.0](https://github.com/marp-team/marp-core/releases/tag/v0.8.0) ([#81](https://github.com/marp-team/marp-cli/pull/81))
- Upgrade dependent packages to the latest version ([#82](https://github.com/marp-team/marp-cli/pull/82))

## v0.7.0 - 2019-03-19

### Added

- [Direction keyword](https://marpit.marp.app/image-syntax?id=direction-keyword) for background images, from [Marpit v0.8.0](https://github.com/marp-team/marpit/releases/v0.8.0) ([#77](https://github.com/marp-team/marp-cli/pull/77))

### Fixed

- Fix to work Chrome's BGPT feature in preview window ([#78](https://github.com/marp-team/marp-cli/pull/78))

### Changed

- Upgrade to [Marpit v0.8.0](https://github.com/marp-team/marpit/releases/tag/v0.8.0) and [Marp Core v0.7.0](https://github.com/marp-team/marp-core/releases/tag/v0.7.0) ([#77](https://github.com/marp-team/marp-cli/pull/77))
- Upgrade Node and dependent packages to the latest ([#77](https://github.com/marp-team/marp-cli/pull/77))

## v0.6.3 - 2019-03-11

### Changed

- Upgrade Marp Core to [v0.6.2](https://github.com/marp-team/marp-core/releases/tag/v0.6.2) ([#76](https://github.com/marp-team/marp-cli/pull/76))
- Upgrade dependent packages to latest ([#76](https://github.com/marp-team/marp-cli/pull/76))

## v0.6.2 - 2019-02-17

### Fixed

- Fix hanging PDF conversion within Docker image ([#73](https://github.com/marp-team/marp-cli/issues/73), [#74](https://github.com/marp-team/marp-cli/pull/74))

### Changed

- Upgrade to [Marpit v0.7.2](https://github.com/marp-team/marpit/releases/tag/v0.7.2) and [Marp Core v0.6.1](https://github.com/marp-team/marp-core/releases/tag/v0.6.1) ([#75](https://github.com/marp-team/marp-cli/pull/75))
- Upgrade dependent packages to latest ([#75](https://github.com/marp-team/marp-cli/pull/75))

## v0.6.1 - 2019-02-04

### Changed

- Upgrade to [Marpit v0.7.1](https://github.com/marp-team/marpit/releases/tag/v0.7.1) and [Marp Core v0.6.0](https://github.com/marp-team/marp-core/releases/tag/v0.6.0) ([#72](https://github.com/marp-team/marp-cli/pull/72))

## v0.6.0 - 2019-02-02

### Added

- Make the first slide convertible into PNG and JPEG image by `--image` option ([#68](https://github.com/marp-team/marp-cli/pull/68))
- Support `--no-output` option ([#69](https://github.com/marp-team/marp-cli/pull/69))

### Fixed

- Fix wrong MIME type when opening preview of converted file outputted to stdout ([#68](https://github.com/marp-team/marp-cli/pull/68))
- Improved log message when processed Markdown in server mode ([#69](https://github.com/marp-team/marp-cli/pull/69))

### Changed

- Upgrade Node and dependent packages to latest ([#70](https://github.com/marp-team/marp-cli/pull/70))

## v0.5.0 - 2019-01-31

### Added

- Support setting HTML metadata via global directives and CLI options ([#66](https://github.com/marp-team/marp-cli/pull/66))

### Fixed

- Reflect the correct fullscreen icon in bespoke template ([#65](https://github.com/marp-team/marp-cli/pull/65))

### Changed

- Upgrade to [Marpit v0.7.0](https://github.com/marp-team/marpit/releases/tag/v0.7.0) and [Marp Core v0.5.2](https://github.com/marp-team/marp-core/releases/tag/v0.5.2) ([#66](https://github.com/marp-team/marp-cli/pull/66))
- Upgrade dependent packages to latest ([#67](https://github.com/marp-team/marp-cli/pull/67))

## v0.4.0 - 2019-01-26

### Added

- Add a touch-friendly OSC (On-screen controller) to bespoke template ([#62](https://github.com/marp-team/marp-cli/pull/62))
- Make bespoke template's OSC and progress bar configurable ([#62](https://github.com/marp-team/marp-cli/pull/62))

### Changed

- Upgrade dependent packages to latest version, included [Marpit v0.6.1](https://github.com/marp-team/marpit/releases/tag/v0.6.1) and [Marp Core v0.5.1](https://github.com/marp-team/marp-core/releases/tag/v0.5.1) ([#64](https://github.com/marp-team/marp-cli/pull/64))

## v0.3.1 - 2019-01-25

### Fixed

- Fix blank PDF generated in Chrome >= 73 ([#61](https://github.com/marp-team/marp-cli/pull/61) by [@kamijin-fanta](https://github.com/kamijin-fanta))
- Fix failed test in other platform by Windows workaround for Carlo ([#63](https://github.com/marp-team/marp-cli/pull/63))

## v0.3.0 - 2019-01-21

### Changed

- Upgrade Node and dependent packages to latest version, included [Marpit v0.6.0](https://github.com/marp-team/marpit/releases/tag/v0.6.0) and [Marp Core v0.5.0](https://github.com/marp-team/marp-core/releases/tag/v0.5.0) ([#58](https://github.com/marp-team/marp-cli/pull/58))
- Update badge on README ([#59](https://github.com/marp-team/marp-cli/pull/59))

## v0.2.0 - 2018-12-31

### Fixed

- Improve WebKit browser support ([#55](https://github.com/marp-team/marp-cli/pull/55))

### Changed

- Upgrade dependent packages to latest version, included [Marpit v0.5.0](https://github.com/marp-team/marpit/releases/tag/v0.5.0) and [Marp Core v0.4.1](https://github.com/marp-team/marp-core/releases/tag/v0.4.1) ([#56](https://github.com/marp-team/marp-cli/pull/56))

## v0.1.0 - 2018-12-23

### Breaking

- Drop support for Node 6 and Node < 8.9 ([#47](https://github.com/marp-team/marp-cli/pull/47))

### Added

- Support `--preview` option in regular conversion and multiple files ([#47](https://github.com/marp-team/marp-cli/pull/47))
- Add `-p` alias to `--preview` option ([#48](https://github.com/marp-team/marp-cli/pull/48))
- Add toggle button for listing all served resources in server mode ([#49](https://github.com/marp-team/marp-cli/pull/49))
- Toggle full screen by hitting <kbd>f</kbd> / <kbd>F11</kbd> in `bespoke` template ([#50](https://github.com/marp-team/marp-cli/pull/50))
- Add documentation of usage ([#51](https://github.com/marp-team/marp-cli/pull/51))

### Removed

- Remove `util.promisify` polyfill for Node 6 ([#53](https://github.com/marp-team/marp-cli/pull/53))

### Changed

- Upgrade dependent packages to latest version, included [Marpit v0.4.1](https://github.com/marp-team/marpit/releases/tag/v0.4.1) and [Marp Core v0.3.1](https://github.com/marp-team/marp-core/releases/tag/v0.3.1) ([#54](https://github.com/marp-team/marp-cli/pull/54))

---

<details><summary>History of pre-release versions</summary>

## v0.0.15 - 2018-12-06

### Added

- Support functional engine ([#42](https://github.com/marp-team/marp-cli/pull/42))
- Output the configured engine in `version` (`-v`) option ([#43](https://github.com/marp-team/marp-cli/pull/43))
- Experimental support `--preview` option to open preview window provided by [Carlo](https://github.com/GoogleChromeLabs/carlo) ([#44](https://github.com/marp-team/marp-cli/pull/44))

### Fixed

- Ignore `node_modules` in globbing ([#45](https://github.com/marp-team/marp-cli/pull/45))

### Changed

- Include [Marpit v0.4.0](https://github.com/marp-team/marpit/releases/tag/v0.4.0) and [Marp Core v0.3.0](https://github.com/marp-team/marp-core/releases/tag/v0.3.0) ([#46](https://github.com/marp-team/marp-cli/pull/46))
- Update Node environments and dependent packages to latest ([#46](https://github.com/marp-team/marp-cli/pull/46))
- Run `yarn audit` while running CI / publish processes ([#46](https://github.com/marp-team/marp-cli/pull/46))

## v0.0.14 - 2018-11-24

### Security

- Get rid of a malicious package `flatmap-stream` from deep dependency ([#40](https://github.com/marp-team/marp-cli/pull/40))

### Added

- Serve directory index and default markdown `index.md` or `PITCHME.md` in server mode ([#38](https://github.com/marp-team/marp-cli/pull/38))

### Fixed

- Use `Buffer.from()` instead of deprecated constructor ([#37](https://github.com/marp-team/marp-cli/pull/37))
- Remove `@ts-ignore` magic comment from test ([#39](https://github.com/marp-team/marp-cli/pull/39))
- Better lint and format while running CI ([#41](https://github.com/marp-team/marp-cli/pull/41))

### Changed

- Upgrade dependent packages to latest version ([#40](https://github.com/marp-team/marp-cli/pull/40))

## v0.0.13 - 2018-11-10

### Added

- Support Node 10 ([#35](https://github.com/marp-team/marp-cli/pull/35))

### Removed

- Remove `defer` attribute from inline `<script>` tag ([#34](https://github.com/marp-team/marp-cli/pull/34))

### Changed

- Use `util.promisify` to wrap callback-based funcs ([#32](https://github.com/marp-team/marp-cli/pull/32))
- Enable `--enable-blink-gen-property-trees` chromium flag to prevent incorrect rendering while PDF conversion ([#33](https://github.com/marp-team/marp-cli/pull/33))
- Upgrade dependent packages to latest version ([#36](https://github.com/marp-team/marp-cli/pull/36))

## v0.0.12 - 2018-10-09

### Fixed

- Upgrade marp-core to [v0.0.11](https://github.com/marp-team/marp-core/releases/tag/v0.0.11) to fix fitting header regression ([#30](https://github.com/marp-team/marp-cli/pull/30))

### Changed

- Update license author to marp-team ([#31](https://github.com/marp-team/marp-cli/pull/31))

## v0.0.11 - 2018-10-06

### Added

- Add server mode provided by `--server` (`-s`) option ([#27](https://github.com/marp-team/marp-cli/pull/27))
- Add fonts for internationalization to Docker image ([#26](https://github.com/marp-team/marp-cli/pull/26))

### Changed

- Recognize theme CSS in input directory specified by `--input-dir` (`-I`) option ([#28](https://github.com/marp-team/marp-cli/pull/28))
- Upgrade dependent packages to latest version, includes [Marpit v0.1.3](https://github.com/marp-team/marpit/releases/tag/v0.1.3) and [marp-team/marp-core v0.0.10](https://github.com/marp-team/marp-core/releases/tag/v0.0.10) ([#29](https://github.com/marp-team/marp-cli/pull/29))

## v0.0.10 - 2018-09-20

### Added

- Add `--theme-set` option to use additional theme CSS files ([#21](https://github.com/marp-team/marp-cli/pull/21))
- Support auto reloading of additional theme CSS in watch mode ([#22](https://github.com/marp-team/marp-cli/pull/22))
- Override theme by file path of theme CSS in `--theme` option ([#23](https://github.com/marp-team/marp-cli/pull/23), [#24](https://github.com/marp-team/marp-cli/pull/24))

### Changed

- Upgrade [Marpit v0.1.2](https://github.com/marp-team/marpit/releases/tag/v0.1.2) and [marp-team/marp-core v0.0.9](https://github.com/marp-team/marp-core/releases/tag/v0.0.9) ([#25](https://github.com/marp-team/marp-cli/pull/25))
- Upgrade dependent packages to latest version with many update of settings ([#25](https://github.com/marp-team/marp-cli/pull/25))

## v0.0.9 - 2018-09-18

### Added

- Add `--watch` (`-w`) option to support watch mode ([#18](https://github.com/marp-team/marp-cli/pull/18))
- Support HTML auto reloading on watch mode ([#20](https://github.com/marp-team/marp-cli/pull/20))

### Fixed

- Use singleton Chrome instance to convert into PDF ([#19](https://github.com/marp-team/marp-cli/pull/19))

## v0.0.8 - 2018-09-15

### Added

- Add official Docker image ([#14](https://github.com/marp-team/marp-cli/pull/14))
- Add `--input-dir` (`-I`) option to keep directory structure ([#16](https://github.com/marp-team/marp-cli/pull/16))

### Changed

- Upgrade Node LTS and depenent packages ([#17](https://github.com/marp-team/marp-cli/pull/17))

### Fixed

- Fix incorrect SVG scaling on Chrome ([#15](https://github.com/marp-team/marp-cli/pull/15))

## v0.0.7 - 2018-09-06

### Changed

- Use user-installed marp-core by default ([#12](https://github.com/marp-team/marp-cli/pull/12))

### Fixed

- Fix over-sanitized header and footer by upgrading [@marp-team/marp-core to v0.0.6](https://github.com/marp-team/marp-core/pull/29) ([#13](https://github.com/marp-team/marp-cli/pull/13))

## v0.0.6 - 2018-09-05

### Added

- Add `--html` option ([#7](https://github.com/marp-team/marp-cli/pull/7))
- Support configuration file (`.marprc` / `marp.config.js`) ([#9](https://github.com/marp-team/marp-cli/pull/9))
- Come back `--engine` option that can specify Marpit based module ([#9](https://github.com/marp-team/marp-cli/pull/9))
- Render local resources in converting PDF by `--allow-local-files` option ([#10](https://github.com/marp-team/marp-cli/pull/10))

### Changed

- Upgrade dependent package versions to latest ([#8](https://github.com/marp-team/marp-cli/pull/8), [#11](https://github.com/marp-team/marp-cli/pull/11))
- Create directories for the output path recursively ([#9](https://github.com/marp-team/marp-cli/pull/9))

## v0.0.5 - 2018-08-29

### Added

- Support conversion from standard input ([#4](https://github.com/marp-team/marp-cli/pull/4))
- Add `bespoke` HTML template for ready to presentation ([#5](https://github.com/marp-team/marp-cli/pull/5))

### Changed

- Update [@marp-team/marp-core](https://github.com/marp-team/marp-core) to [v0.0.4](https://github.com/marp-team/marp-core/releases/tag/v0.0.4) ([#6](https://github.com/marp-team/marp-cli/pull/6))

### Fixed

- Fix incorrect CJK fonts in exported PDF ([#3](https://github.com/marp-team/marp-cli/pull/3))

## v0.0.4 - 2018-08-23

### Added

- Convert slide deck into PDF with Puppeteer ([#2](https://github.com/marp-team/marp-cli/pull/2))

## v0.0.3 - 2018-08-22

### Added

- Support Marp core's fitting header by including browser bundle to exported PDF ([#1](https://github.com/marp-team/marp-cli/pull/1))
- Add tests to fill global minimum coverage

### Removed

- Make a sweep much advanced CLI options: `--engine`, `--engine-name`.\
  _These options will become to be configurable by JavaScript conf file in future._

## v0.0.2 - 2018-08-21

- Initial release. _Please notice that it is early alpha release._

</details><|MERGE_RESOLUTION|>--- conflicted
+++ resolved
@@ -2,7 +2,6 @@
 
 ## [Unreleased]
 
-<<<<<<< HEAD
 ## v1.5.0 - 2021-11-27
 
 ### Changed
@@ -222,14 +221,13 @@
 ### Changed
 
 - Upgrade dependent packages to the latest version ([#306](https://github.com/marp-team/marp-cli/pull/306))
-=======
+
 ## v0.22.0-1 - 2020-10-25
 
 ### Added
 
 - `--slide` argument (png export only)
 - `--duration` argument (png export only). Allows exporting an animated PNG. Make sure that your animation (within the slide) lasts at least the time provided in the duration argument.
->>>>>>> 736c99d2
 
 ## v0.22.0 - 2020-10-18
 
